--- conflicted
+++ resolved
@@ -1,16 +1,7 @@
-<<<<<<< HEAD
-# rsradia
-
-## About
-
-```rsradia``` is a Python package written to support magnet design by providing
-interfaces, designs, and workflows based on the radia package.
-=======
 ### rsradia
 The rsradia package contains utility functions and extensions for the Python version of the code [Radia](https://github.com/ochubar/Radia).
 
 ### Quick Installation Instructions
->>>>>>> 0701beda
 
 rsradia uses the Python package Pykern to handle installation. You can install Pykern with pip using:
 ```bash
@@ -22,9 +13,6 @@
 pip install git+https://github.com/radiasoft/rsradia
 ```
 
-<<<<<<< HEAD
-## License
-=======
 Or if you want to download and install this repository to have access to examples:
 ```bash
 git clone https://github.com/radiasoft/rsradia
@@ -32,7 +20,6 @@
 pip install .
 ```
 #### License
->>>>>>> 0701beda
 
 License: http://www.apache.org/licenses/LICENSE-2.0.html
 
